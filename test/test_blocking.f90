--- conflicted
+++ resolved
@@ -54,11 +54,8 @@
         
         ! Test non-blocking (default)
         print *, "Testing savefig() without blocking parameter (default)"
-<<<<<<< HEAD
         call fig%savefig('output/test/test_blocking/test_blocking.png')
-=======
         call fig%savefig('/tmp/test_blocking.png')
->>>>>>> 046519cf
         
         ! Test with explicit blocking=false for ASCII
         print *, "Testing savefig() with blocking=.false. for ASCII"
