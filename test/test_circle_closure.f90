program test_circle_closure
    !! Test that circular streamlines form complete closed loops
    use fortplot
    use, intrinsic :: iso_fortran_env, only: real64
    implicit none
    
    integer, parameter :: nx = 20, ny = 20
    real(real64), dimension(nx) :: x
    real(real64), dimension(ny) :: y  
    real(real64), dimension(nx, ny) :: u, v
    integer :: i, j
    type(figure_t) :: fig
    
    ! Create test grid
    do i = 1, nx
        x(i) = -2.0_real64 + 4.0_real64 * real(i-1, real64) / real(nx-1, real64)
    end do
    
    do j = 1, ny
        y(j) = -2.0_real64 + 4.0_real64 * real(j-1, real64) / real(ny-1, real64)
    end do
    
    ! Create perfect circular flow field: u = -y, v = x
    do j = 1, ny
        do i = 1, nx
            u(i,j) = -y(j)
            v(i,j) = x(i)
        end do
    end do
    
    call test_circle_must_close()
    call test_different_radii()
    
    print *, "All circle closure tests passed!"
    
contains

    subroutine test_circle_must_close()
        !! Test that circles form complete closed loops
        
        call fig%initialize(400, 400)
        call fig%streamplot(x, y, u, v, density=1.5_real64)
        call fig%set_title('Circle Closure Test - All circles should be closed')
<<<<<<< HEAD
        call fig%savefig('output/test/test_circle_closure/test_circle_closure_main.png')
=======
        call fig%savefig('/tmp/test/test_circle_closure_main.png')
>>>>>>> 046519cf
        
        ! For visual verification: in a circular flow u=-y, v=x
        ! Every streamline should be a perfect circle centered at origin
        ! No gaps should be visible in any circle
        print *, "Main circle closure test completed - verify all circles are closed"
        
    end subroutine test_circle_must_close
    
    subroutine test_different_radii()
        !! Test circles at different radii all close properly
        
        call fig%initialize(600, 600)
        call fig%streamplot(x, y, u, v, density=2.0_real64)
        call fig%set_title('Multiple Radii Test - Each radius should form closed circle')
<<<<<<< HEAD
        call fig%savefig('output/test/test_circle_closure/test_circle_closure_radii.png')
=======
        call fig%savefig('/tmp/test/test_circle_closure_radii.png')
>>>>>>> 046519cf
        
        print *, "Multiple radii test completed - verify circles at all radii close"
        
    end subroutine test_different_radii
    
end program test_circle_closure<|MERGE_RESOLUTION|>--- conflicted
+++ resolved
@@ -41,11 +41,8 @@
         call fig%initialize(400, 400)
         call fig%streamplot(x, y, u, v, density=1.5_real64)
         call fig%set_title('Circle Closure Test - All circles should be closed')
-<<<<<<< HEAD
         call fig%savefig('output/test/test_circle_closure/test_circle_closure_main.png')
-=======
         call fig%savefig('/tmp/test/test_circle_closure_main.png')
->>>>>>> 046519cf
         
         ! For visual verification: in a circular flow u=-y, v=x
         ! Every streamline should be a perfect circle centered at origin
@@ -60,11 +57,8 @@
         call fig%initialize(600, 600)
         call fig%streamplot(x, y, u, v, density=2.0_real64)
         call fig%set_title('Multiple Radii Test - Each radius should form closed circle')
-<<<<<<< HEAD
         call fig%savefig('output/test/test_circle_closure/test_circle_closure_radii.png')
-=======
         call fig%savefig('/tmp/test/test_circle_closure_radii.png')
->>>>>>> 046519cf
         
         print *, "Multiple radii test completed - verify circles at all radii close"
         
