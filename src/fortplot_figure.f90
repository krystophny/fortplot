--- conflicted
+++ resolved
@@ -9,13 +9,8 @@
     !! Re-exports: utility functions from fortplot_utils
     
     use fortplot_figure_core, only: figure_t, plot_data_t, subplot_t, PLOT_TYPE_LINE, &
-<<<<<<< HEAD
-                                   PLOT_TYPE_CONTOUR, PLOT_TYPE_PCOLORMESH, PLOT_TYPE_BAR, &
-                                   PLOT_TYPE_HISTOGRAM, PLOT_TYPE_BOXPLOT, PLOT_TYPE_SCATTER
-=======
                                    PLOT_TYPE_CONTOUR, PLOT_TYPE_PCOLORMESH, PLOT_TYPE_ERRORBAR, &
                                    PLOT_TYPE_BAR, PLOT_TYPE_HISTOGRAM, PLOT_TYPE_BOXPLOT, PLOT_TYPE_SCATTER
->>>>>>> 848fb4f3
     use fortplot_scales, only: apply_scale_transform, apply_inverse_scale_transform, &
                               transform_x_coordinate, transform_y_coordinate
     use fortplot_utils, only: get_backend_from_filename, initialize_backend
@@ -25,13 +20,8 @@
     
     ! Re-export all public entities for backward compatibility
     public :: figure_t, plot_data_t, subplot_t
-<<<<<<< HEAD
-    public :: PLOT_TYPE_LINE, PLOT_TYPE_CONTOUR, PLOT_TYPE_PCOLORMESH, PLOT_TYPE_BAR, &
-              PLOT_TYPE_HISTOGRAM, PLOT_TYPE_BOXPLOT, PLOT_TYPE_SCATTER
-=======
     public :: PLOT_TYPE_LINE, PLOT_TYPE_CONTOUR, PLOT_TYPE_PCOLORMESH, PLOT_TYPE_ERRORBAR, &
               PLOT_TYPE_BAR, PLOT_TYPE_HISTOGRAM, PLOT_TYPE_BOXPLOT, PLOT_TYPE_SCATTER
->>>>>>> 848fb4f3
     public :: apply_scale_transform, apply_inverse_scale_transform
     public :: transform_x_coordinate, transform_y_coordinate
     public :: get_backend_from_filename, initialize_backend
