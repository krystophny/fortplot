--- conflicted
+++ resolved
@@ -75,12 +75,9 @@
     public :: set_xscale, set_yscale, xlim, ylim
     public :: set_line_width, set_ydata
     public :: bar, barh
-<<<<<<< HEAD
     public :: text, annotate
     public :: COORD_DATA, COORD_FIGURE, COORD_AXIS
-=======
     public :: get_global_figure
->>>>>>> 90be0ebf
     
     ! Animation interface
     public :: animation_t, FuncAnimation
