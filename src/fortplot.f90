--- conflicted
+++ resolved
@@ -28,11 +28,7 @@
 
     ! Re-export public interface
     public :: figure_t, wp
-<<<<<<< HEAD
-    public :: plot, contour, contour_filled, pcolormesh, streamplot, boxplot, show, show_viewer
-=======
     public :: plot, contour, contour_filled, pcolormesh, streamplot, errorbar, boxplot, show, show_viewer
->>>>>>> e75f60e9
     public :: hist, histogram
     public :: xlabel, ylabel, title, legend
     public :: savefig, figure
@@ -178,8 +174,6 @@
         call fig%streamplot(x, y, u, v, density=density)
     end subroutine streamplot
 
-<<<<<<< HEAD
-=======
     subroutine bar(x, heights, width, label, color)
         !! Add a vertical bar chart to the global figure (pyplot-style)
         !!
@@ -214,7 +208,6 @@
         call fig%barh(y, widths, height=height, label=label, color=color)
     end subroutine barh
 
->>>>>>> e75f60e9
     subroutine hist(data, bins, density, label, color)
         !! Add histogram plot to the global figure (pyplot-style)
         !!
@@ -237,13 +230,7 @@
         real(8), intent(in), optional :: color(3)
 
         call ensure_global_figure_initialized()
-<<<<<<< HEAD
         call fig%hist(data, bins=bins, density=density, label=label, color=color)
-=======
-        ! TODO: Implement hist method in figure_core
-        ! call fig%hist(data, bins=bins, density=density, label=label, color=color)
-        call log_error("hist() not yet implemented - please use main branch for histogram support")
->>>>>>> e75f60e9
     end subroutine hist
 
     subroutine histogram(data, bins, density, label, color)
@@ -269,13 +256,7 @@
         real(8), intent(in), optional :: color(3)
 
         call ensure_global_figure_initialized()
-<<<<<<< HEAD
         call fig%hist(data, bins=bins, density=density, label=label, color=color)
-=======
-        ! TODO: Implement hist method in figure_core
-        ! call fig%hist(data, bins=bins, density=density, label=label, color=color)
-        call log_error("hist() not yet implemented - please use main branch for histogram support")
->>>>>>> e75f60e9
     end subroutine histogram
 
     subroutine boxplot(data, position, width, label, show_outliers, horizontal, color)
